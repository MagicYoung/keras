from __future__ import absolute_import
from ..engine import Layer, Input, InputLayer, Merge, merge, InputSpec
from .core import *
from .convolutional import *
from .recurrent import *
from .normalization import *
from .embeddings import *
from .noise import *
from .advanced_activations import *
<<<<<<< HEAD

from .extra import *
=======
from .wrappers import *
>>>>>>> b74118a7
<|MERGE_RESOLUTION|>--- conflicted
+++ resolved
@@ -7,9 +7,4 @@
 from .embeddings import *
 from .noise import *
 from .advanced_activations import *
-<<<<<<< HEAD
-
-from .extra import *
-=======
-from .wrappers import *
->>>>>>> b74118a7
+from .wrappers import *