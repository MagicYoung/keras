from __future__ import absolute_import
from __future__ import print_function
import numpy as np
import warnings
import pprint
from six.moves import range
import six
import time
import threading
try:
    import queue
except ImportError:
    import Queue as queue

from . import backend as K
from . import optimizers
from . import objectives
from . import callbacks as cbks
from .utils.layer_utils import container_from_config
from .utils.layer_utils import model_summary
from .utils.generic_utils import Progbar
from .layers import containers


def standardize_y(y):
    if not hasattr(y, 'shape'):
        y = np.asarray(y)
    if len(y.shape) == 1:
        y = np.expand_dims(y, 1)
    return y


def batch_shuffle(index_array, batch_size):
    batch_count = int(len(index_array) / batch_size)
    # to reshape we need to be cleanly divisible by batch size
    # we stash extra items and reappend them after shuffling
    last_batch = index_array[batch_count * batch_size:]
    index_array = index_array[:batch_count * batch_size]
    index_array = index_array.reshape((batch_count, batch_size))
    np.random.shuffle(index_array)
    index_array = index_array.flatten()
    return np.append(index_array, last_batch)


def make_batches(size, batch_size):
    nb_batch = int(np.ceil(size / float(batch_size)))
    return [(i * batch_size, min(size, (i + 1) * batch_size)) for i in range(0, nb_batch)]


def standardize_X(X):
    if type(X) == list:
        return X
    else:
        return [X]


def slice_X(X, start=None, stop=None):
    '''
    '''
    if type(X) == list:
        if hasattr(start, '__len__'):
            # hdf5 datasets only support list objects as indices
            if hasattr(start, 'shape'):
                start = start.tolist()
            return [x[start] for x in X]
        else:
            return [x[start:stop] for x in X]
    else:
        if hasattr(start, '__len__'):
            if hasattr(start, 'shape'):
                start = start.tolist()
            return X[start]
        else:
            return X[start:stop]


def weighted_objective(fn):
    def weighted(y_true, y_pred, weights, mask=None):
        '''
        '''
        # score_array has ndim >= 2
        score_array = fn(y_true, y_pred)
        if mask is not None:
            # Cast the mask to floatX to avoid float64 upcasting in theano
            mask = K.cast(mask, K.floatx())
            # mask should have the same shape as score_array
            score_array *= mask
            #  the loss per batch should be proportional
            #  to the number of unmasked samples.
            score_array /= K.mean(mask)

        # reduce score_array to same ndim as weight array
        ndim = K.ndim(score_array)
        weight_ndim = K.ndim(weights)
        score_array = K.mean(score_array, axis=list(range(weight_ndim, ndim)))

        # apply sample weighting
        if weights is not None:
            score_array *= weights
            score_array /= K.mean(K.cast(K.not_equal(weights, 0), K.floatx()))
        return K.mean(score_array)
    return weighted


def standardize_weights(y, sample_weight=None, class_weight=None,
                        sample_weight_mode=None):
    '''Weight input validation and standardization to a single sample-wise
    (or timestep-wise) weight array.
    '''
    if sample_weight_mode is not None:
        if sample_weight_mode != 'temporal':
            raise Exception('"sample_weight_mode '
                            'should be None or "temporal".')
        if y.ndim < 3:
            raise Exception('Timestep-wise sample weighting (use of '
                            'sample_weight_mode="temporal") is restricted to '
                            'outputs that are at least 3D, i.e. that have '
                            'a time dimension.')
        if sample_weight is not None and sample_weight.ndim != 2:
            raise Exception('In order to use timestep-wise sample weighting, '
                            'you should pass a 2D sample_weight array.')
    else:
        if sample_weight is not None and sample_weight.ndim != 1:
            raise Exception('In order to use timestep-wise sample weights, '
                            'you should specify sample_weight_mode="temporal" '
                            'in compile(). If you just mean to use '
                            'sample-wise weights, make sure your '
                            'sample_weight array is 1D.')
    if sample_weight is not None:
        assert sample_weight.ndim <= y.ndim
        assert y.shape[:sample_weight.ndim] == sample_weight.shape
        return sample_weight
    elif isinstance(class_weight, dict):
        if len(y.shape) > 2:
            raise Exception('class_weight not supported for '
                            '3+ dimensional targets.')
        if y.shape[1] > 1:
            y_classes = y.argmax(axis=1)
        elif y.shape[1] == 1:
            y_classes = np.reshape(y, y.shape[0])
        else:
            y_classes = y
        weights = np.asarray([class_weight[cls] for cls in y_classes])
        return weights
    else:
        if sample_weight_mode is None:
            return np.ones((y.shape[0],))
        else:
            return np.ones((y.shape[0], y.shape[1]))


def model_from_yaml(yaml_string, custom_objects={}):
    '''
        Returns a model generated from a local yaml file,
        which is either created by hand or from to_yaml method
        of Sequential or Graph
    '''
    import yaml
    config = yaml.load(yaml_string)
    return model_from_config(config, custom_objects=custom_objects)


def model_from_json(json_string, custom_objects={}):
    import json
    config = json.loads(json_string)
    return model_from_config(config, custom_objects=custom_objects)


def model_from_config(config, custom_objects={}):
    '''
    '''
    model_name = config.get('name')
    if model_name not in {'Graph', 'Sequential'}:
        raise Exception('Unrecognized model:', model_name)

    # Create a container then set class to appropriate model
    model = container_from_config(config, custom_objects=custom_objects)
    if model_name == 'Graph':
        model.__class__ = Graph
        model.name = model_name
    elif model_name == 'Sequential':
        model.__class__ = Sequential
        model.name = model_name

    if 'optimizer' in config:
        # if it has an optimizer, the model is assumed to be compiled
        loss = config.get('loss')

        # if a custom loss function is passed replace it in loss
        if model_name == 'Graph':
            for l in loss:
                for c in custom_objects:
                    if loss[l] == c:
                        loss[l] = custom_objects[c]
        elif model_name == 'Sequential' and loss in custom_objects:
            loss = custom_objects[loss]

        class_mode = config.get('class_mode')

        optimizer_params = dict([(k, v) for k, v in config.get('optimizer').items()])
        optimizer_name = optimizer_params.pop('name')
        optimizer = optimizers.get(optimizer_name, optimizer_params)

        if model_name == 'Sequential':
            sample_weight_mode = config.get('sample_weight_mode')
            model.compile(loss=loss, optimizer=optimizer,
                          class_mode=class_mode, sample_weight_mode=sample_weight_mode)
        elif model_name == 'Graph':
            sample_weight_modes = config.get('sample_weight_modes', {})
            model.compile(loss=loss, optimizer=optimizer, sample_weight_modes=sample_weight_modes)
    return model


def get_function_name(o):
    if isinstance(o, six.string_types):
        return o
    else:
        return o.__name__


def generator_queue(generator, max_q_size=10,
                    wait_time=0.05, nb_worker=1):
    '''Builds a threading queue out of a data generator.
    Used in `fit_generator`, `evaluate_generator`.
    '''
    q = queue.Queue()
    _stop = threading.Event()

    def data_generator_task():
        while not _stop.is_set():
            try:
                if q.qsize() < max_q_size:
                    try:
                        generator_output = next(generator)
                    except ValueError:
                        continue
                    q.put(generator_output)
                else:
                    time.sleep(wait_time)
            except Exception:
                _stop.set()
                raise

    generator_threads = [threading.Thread(target=data_generator_task)
                         for _ in range(nb_worker)]

    for thread in generator_threads:
        thread.daemon = True
        thread.start()

    return q, _stop


class Model(object):
    '''Abstract base model class.
    '''
    def _fit(self, f, ins, out_labels=[], batch_size=128,
             nb_epoch=100, verbose=1, callbacks=[],
             val_f=None, val_ins=None, shuffle=True, metrics=[]):
        '''
            Abstract fit function for f(ins).
            Assume that f returns a list, labelled by out_labels.
        '''
        self.training_data = ins
        self.validation_data = val_ins
        do_validation = False
        if val_f and val_ins:
            do_validation = True
            if verbose:
                print('Train on %d samples, validate on %d samples' %
                      (len(ins[0]), len(val_ins[0])))

        nb_train_sample = len(ins[0])
        index_array = np.arange(nb_train_sample)

        self.history = cbks.History()
        callbacks = [cbks.BaseLogger()] + callbacks + [self.history]
        if verbose:
            callbacks += [cbks.ProgbarLogger()]
        callbacks = cbks.CallbackList(callbacks)

        callbacks._set_model(self)
        callbacks._set_params({
            'batch_size': batch_size,
            'nb_epoch': nb_epoch,
            'nb_sample': nb_train_sample,
            'verbose': verbose,
            'do_validation': do_validation,
            'metrics': metrics,
        })
        callbacks.on_train_begin()

        self.stop_training = False
        for epoch in range(nb_epoch):
            callbacks.on_epoch_begin(epoch)
            if shuffle == 'batch':
                index_array = batch_shuffle(index_array, batch_size)
            elif shuffle:
                np.random.shuffle(index_array)

            batches = make_batches(nb_train_sample, batch_size)
            for batch_index, (batch_start, batch_end) in enumerate(batches):
                batch_ids = index_array[batch_start:batch_end]
                try:
                    ins_batch = slice_X(ins, batch_ids)
                except TypeError:
                    raise Exception('TypeError while preparing batch. '
                                    'If using HDF5 input data, '
                                    'pass shuffle="batch".')
                batch_logs = {}
                batch_logs['batch'] = batch_index
                batch_logs['size'] = len(batch_ids)
                callbacks.on_batch_begin(batch_index, batch_logs)
                outs = f(ins_batch)
                if type(outs) != list:
                    outs = [outs]
                for l, o in zip(out_labels, outs):
                    batch_logs[l] = o

                callbacks.on_batch_end(batch_index, batch_logs)

                epoch_logs = {}
                if batch_index == len(batches) - 1:  # last batch
                    # validation
                    if do_validation:
                        # replace with self._evaluate
                        val_outs = self._test_loop(val_f, val_ins,
                                                   batch_size=batch_size,
                                                   verbose=0)
                        if type(val_outs) != list:
                            val_outs = [val_outs]
                        # same labels assumed
                        for l, o in zip(out_labels, val_outs):
                            epoch_logs['val_' + l] = o

            callbacks.on_epoch_end(epoch, epoch_logs)
            if self.stop_training:
                break

        callbacks.on_train_end()
        return self.history

    def _predict_loop(self, f, ins, batch_size=128, verbose=0):
        '''Abstract method to loop over some data in batches.
        '''
        nb_sample = len(ins[0])
        outs = []
        if verbose == 1:
            progbar = Progbar(target=nb_sample)
        batches = make_batches(nb_sample, batch_size)
        index_array = np.arange(nb_sample)
        for batch_index, (batch_start, batch_end) in enumerate(batches):
            batch_ids = index_array[batch_start:batch_end]
            ins_batch = slice_X(ins, batch_ids)

            batch_outs = f(ins_batch)
            if type(batch_outs) != list:
                batch_outs = [batch_outs]
            if batch_index == 0:
                for batch_out in batch_outs:
                    shape = (nb_sample,) + batch_out.shape[1:]
                    outs.append(np.zeros(shape))

            for i, batch_out in enumerate(batch_outs):
                outs[i][batch_start:batch_end] = batch_out
            if verbose == 1:
                progbar.update(batch_end)
        return outs

    def _test_loop(self, f, ins, batch_size=128, verbose=0):
        '''Abstract method to loop over some data in batches.
        '''
        nb_sample = len(ins[0])
        outs = []
        if verbose == 1:
            progbar = Progbar(target=nb_sample)
        batches = make_batches(nb_sample, batch_size)
        index_array = np.arange(nb_sample)
        for batch_index, (batch_start, batch_end) in enumerate(batches):
            batch_ids = index_array[batch_start:batch_end]
            ins_batch = slice_X(ins, batch_ids)

            batch_outs = f(ins_batch)
            if type(batch_outs) == list:
                if batch_index == 0:
                    for batch_out in enumerate(batch_outs):
                        outs.append(0.)
                for i, batch_out in enumerate(batch_outs):
                    outs[i] += batch_out * len(batch_ids)
            else:
                if batch_index == 0:
                    outs.append(0.)
                outs[0] += batch_outs * len(batch_ids)

            if verbose == 1:
                progbar.update(batch_end)
        for i, out in enumerate(outs):
            outs[i] /= nb_sample
        return outs

    def get_config(self, verbose=0):
        '''Return the configuration of the model
        as a dictionary.

        To load a model from its configuration, use
        `keras.models.model_from_config(config, custom_objects={})`.
        '''
        config = super(Model, self).get_config()
        for p in ['class_mode', 'sample_weight_mode', 'sample_weight_modes']:
            if hasattr(self, p):
                config[p] = getattr(self, p)
        if hasattr(self, 'optimizer'):
            config['optimizer'] = self.optimizer.get_config()
        if hasattr(self, 'loss'):
            if type(self.loss) == dict:
                config['loss'] = dict([(k, get_function_name(v)) for k, v in self.loss.items()])
            else:
                config['loss'] = get_function_name(self.loss)
        if verbose:
            pp = pprint.PrettyPrinter(indent=4)
            pp.pprint(config)
        return config

    def to_yaml(self, **kwargs):
        '''Return a yaml string containing the model configuration.

        To load a model from a yaml save file, use
        `keras.models.from_yaml(yaml_string, custom_objects={})`.

        `custom_objects` should be a dictionary mapping
        the names of custom losses / layers / etc to the corresponding
        functions / classes.
        '''
        import yaml
        config = self.get_config()
        return yaml.dump(config, **kwargs)

    def to_json(self, **kwargs):
        '''Return a JSON string containing the model configuration.

        To load a model from a JSON save file, use
        `keras.models.from_json(json_string, custom_objects={})`.
        '''
        import json

        def get_json_type(obj):
            # if obj is any numpy type
            if type(obj).__module__ == np.__name__:
                return obj.item()

            # if obj is a python 'type'
            if type(obj).__name__ == type.__name__:
                return obj.__name__

            raise TypeError('Not JSON Serializable')

        config = self.get_config()
        return json.dumps(config, default=get_json_type, **kwargs)

    def summary(self):
        '''Print out a summary of the model architecture,
        include parameter count information.
        '''
        model_summary(self)


class Sequential(Model, containers.Sequential):
    '''Linear stack of layers.

    Inherits from containers.Sequential.
    '''
    def compile(self, optimizer, loss,
                class_mode="categorical",
                sample_weight_mode=None):
        '''Configure the learning process.

        # Arguments
            optimizer: str (name of optimizer) or optimizer object.
                See [optimizers](optimizers.md).
            loss: str (name of objective function) or objective function.
                See [objectives](objectives.md).
            class_mode: one of "categorical", "binary".
                This is only used for computing classification accuracy or
                using the predict_classes method.
            sample_weight_mode: if you need to do timestep-wise
                sample weighting (2D weights), set this to "temporal".
                "None" defaults to sample-wise weights (1D).
        '''
        self.optimizer = optimizers.get(optimizer)
        self.sample_weight_mode = sample_weight_mode

        self.loss = objectives.get(loss)
        weighted_loss = weighted_objective(self.loss)

        # input of model
        self.X_train = self.get_input(train=True)
        self.X_test = self.get_input(train=False)

        self.y_train = self.get_output(train=True)
        self.y_test = self.get_output(train=False)

        # target of model
        self.y = K.placeholder(ndim=K.ndim(self.y_train))

        if self.sample_weight_mode == 'temporal':
            self.weights = K.placeholder(ndim=2)
        else:
            self.weights = K.placeholder(ndim=1)

        if hasattr(self.layers[-1], "get_output_mask"):
            mask = self.layers[-1].get_output_mask()
        else:
            mask = None
        train_loss = weighted_loss(self.y, self.y_train, self.weights, mask)
        test_loss = weighted_loss(self.y, self.y_test, self.weights, mask)

        if class_mode == "categorical":
            train_accuracy = K.mean(K.equal(K.argmax(self.y, axis=-1),
                                            K.argmax(self.y_train, axis=-1)))
            test_accuracy = K.mean(K.equal(K.argmax(self.y, axis=-1),
                                           K.argmax(self.y_test, axis=-1)))

        elif class_mode == "binary":
            train_accuracy = K.mean(K.equal(self.y, K.round(self.y_train)))
            test_accuracy = K.mean(K.equal(self.y, K.round(self.y_test)))
        else:
            raise Exception("Invalid class mode:" + str(class_mode))
        self.class_mode = class_mode

        for r in self.regularizers:
            train_loss = r(train_loss)
        updates = self.optimizer.get_updates(self.trainable_weights,
                                             self.constraints,
                                             train_loss)
        updates += self.updates

        if type(self.X_train) == list:
            train_ins = self.X_train + [self.y, self.weights]
            test_ins = self.X_test + [self.y, self.weights]
            assert type(self.X_test) == list
            predict_ins = self.X_test
        else:
            train_ins = [self.X_train, self.y, self.weights]
            test_ins = [self.X_test, self.y, self.weights]
            predict_ins = [self.X_test]

        self._train = K.function(train_ins, [train_loss], updates=updates)
        self._train_with_acc = K.function(train_ins, [train_loss, train_accuracy], updates=updates)
        self._predict = K.function(predict_ins, [self.y_test], updates=self.state_updates)
        self._test = K.function(test_ins, [test_loss], updates=self.state_updates)
        self._test_with_acc = K.function(test_ins, [test_loss, test_accuracy], updates=self.state_updates)

    def fit(self, X, y, batch_size=128, nb_epoch=100, verbose=1, callbacks=[],
            validation_split=0., validation_data=None, shuffle=True,
            show_accuracy=False, class_weight=None, sample_weight=None):
        '''Train the model for a fixed number of epochs.

        Returns a history object. Its `history` attribute is a record of
        training loss values at successive epochs,
        as well as validation loss values (if applicable).

        # Arguments
            X: data, as a numpy array.
            y: labels, as a numpy array.
            batch_size: int. Number of samples per gradient update.
            nb_epoch: int.
            verbose: 0 for no logging to stdout,
                1 for progress bar logging, 2 for one log line per epoch.
            callbacks: `keras.callbacks.Callback` list.
                List of callbacks to apply during training.
                See [callbacks](callbacks.md).
            validation_split: float (0. < x < 1).
                Fraction of the data to use as held-out validation data.
            validation_data: tuple (X, y) to be used as held-out
                validation data. Will override validation_split.
            shuffle: boolean or str (for 'batch').
                Whether to shuffle the samples at each epoch.
                'batch' is a special option for dealing with the
                limitations of HDF5 data; it shuffles in batch-sized chunks.
            show_accuracy: boolean. Whether to display
                class accuracy in the logs to stdout at each epoch.
            class_weight: dictionary mapping classes to a weight value,
                used for scaling the loss function (during training only).
            sample_weight: list or numpy array of weights for
                the training samples, used for scaling the loss function
                (during training only). You can either pass a flat (1D)
                Numpy array with the same length as the input samples
                (1:1 mapping between weights and samples),
                or in the case of temporal data,
                you can pass a 2D array with shape (samples, sequence_length),
                to apply a different weight to every timestep of every sample.
                In this case you should make sure to specify
                sample_weight_mode="temporal" in compile().
        '''
        if type(X) == list:
            if len(set([len(a) for a in X] + [len(y)])) != 1:
                raise Exception('All input arrays and the target array must '
                                'have the same number of samples.')
        else:
            if len(X) != len(y):
                raise Exception('The input data tensor (X) and '
                                'the target tensor (y) must have '
                                'the same number of samples. Found: '
                                'len(X) = {}, len(y) = {}'.format(len(X), len(y)))
        if sample_weight is not None:
            assert len(sample_weight) == len(y), ('"sample_weight" must have '
                                                  'the same number of samples '
                                                  'as X and y.')
        X = standardize_X(X)
        y = standardize_y(y)

        val_f = None
        val_ins = None
        if validation_data or validation_split:
            if show_accuracy:
                val_f = self._test_with_acc
            else:
                val_f = self._test
        if validation_data:
            if len(validation_data) == 2:
                X_val, y_val = validation_data
                if type(X_val) == list:
                    assert len(set([len(a) for a in X_val] + [len(y_val)])) == 1
                else:
                    assert len(X_val) == len(y_val)
                X_val = standardize_X(X_val)
                y_val = standardize_y(y_val)
                sample_weight_val = standardize_weights(y_val)
            elif len(validation_data) == 3:
                X_val, y_val, sample_weight_val = validation_data
                if type(X_val) == list:
                    assert len(set([len(a) for a in X_val] +
                                   [len(y_val), len(sample_weight_val)])) == 1
                else:
                    assert len(X_val) == len(y_val) == len(sample_weight_val)
                X_val = standardize_X(X_val)
                y_val = standardize_y(y_val)
                sample_weight_val = standardize_weights(y_val,
                                                        sample_weight=sample_weight_val,
                                                        sample_weight_mode=self.sample_weight_mode)
            else:
                raise Exception('Invalid format for validation data; '
                                'provide a tuple (X_val, y_val) or '
                                '(X_val, y_val, sample_weight). '
                                'X_val may be a numpy array or a list of '
                                'numpy arrays depending on your model input.')
            val_ins = X_val + [y_val, sample_weight_val]

        elif 0 < validation_split < 1:
            split_at = int(len(X[0]) * (1 - validation_split))
            X, X_val = (slice_X(X, 0, split_at), slice_X(X, split_at))
            y, y_val = (slice_X(y, 0, split_at), slice_X(y, split_at))
            if sample_weight is not None:
                sample_weight, sample_weight_val = (slice_X(sample_weight, 0, split_at), slice_X(sample_weight, split_at))
                sample_weight_val = standardize_weights(y_val,
                                                        sample_weight=sample_weight_val,
                                                        sample_weight_mode=self.sample_weight_mode)
            else:
                sample_weight_val = standardize_weights(y_val)
            val_ins = X_val + [y_val, sample_weight_val]

        if show_accuracy:
            f = self._train_with_acc
            out_labels = ['loss', 'acc']
        else:
            f = self._train
            out_labels = ['loss']

        sample_weight = standardize_weights(y, class_weight=class_weight,
                                            sample_weight=sample_weight,
                                            sample_weight_mode=self.sample_weight_mode)
        ins = X + [y, sample_weight]
        metrics = ['loss', 'acc', 'val_loss', 'val_acc']
        return self._fit(f, ins, out_labels=out_labels,
                         batch_size=batch_size, nb_epoch=nb_epoch,
                         verbose=verbose, callbacks=callbacks,
                         val_f=val_f, val_ins=val_ins,
                         shuffle=shuffle, metrics=metrics)

    def predict(self, X, batch_size=128, verbose=0):
        '''Generate output predictions for the input samples
        batch by batch.

        # Arguments
            X: the input data, as a numpy array.
            batch_size: integer.
            verbose: verbosity mode, 0 or 1.

        # Returns
            A numpy array of predictions.
        '''
        X = standardize_X(X)
        return self._predict_loop(self._predict, X, batch_size, verbose)[0]

    def predict_proba(self, X, batch_size=128, verbose=1):
        '''Generate class probability predictions for the input samples
        batch by batch.

        # Arguments
            X: the input data, as a numpy array.
            batch_size: integer.
            verbose: verbosity mode, 0 or 1.

        # Returns
            A numpy array of probability predictions.
        '''
        preds = self.predict(X, batch_size, verbose)
        if preds.min() < 0 or preds.max() > 1:
            warnings.warn('Network returning invalid probability values.')
        return preds

    def predict_classes(self, X, batch_size=128, verbose=1):
        '''Generate class predictions for the input samples
        batch by batch.

        # Arguments
            X: the input data, as a numpy array.
            batch_size: integer.
            verbose: verbosity mode, 0 or 1.

        # Returns
            A numpy array of class predictions.
        '''
        proba = self.predict(X, batch_size=batch_size, verbose=verbose)
        if self.class_mode == 'categorical':
            return proba.argmax(axis=-1)
        else:
            return (proba > 0.5).astype('int32')

    def evaluate(self, X, y, batch_size=128, show_accuracy=False,
                 verbose=1, sample_weight=None):
        '''Compute the loss on some input data, batch by batch.

        # Arguments
            X: input data, as a numpy array.
            y: labels, as a numpy array.
            batch_size: integer.
            show_accuracy: boolean.
            verbose: verbosity mode, 0 or 1.
            sample_weight: sample weights, as a numpy array.
        '''
        if type(X) == list:
            if len(set([len(a) for a in X] + [len(y)])) != 1:
                raise Exception('All input arrays and the target array must '
                                'have the same number of samples.')
        else:
            if len(X) != len(y):
                raise Exception('The input data tensor (X) and '
                                'the target tensor (y) must have '
                                'the same number of samples. Found: '
                                'len(X) = {}, len(y) = {}'.format(len(X), len(y)))
        if sample_weight is not None:
            assert len(sample_weight) == len(y), ('"sample_weight" must have '
                                                  'the same number of samples '
                                                  'as X and y.')
        X = standardize_X(X)
        y = standardize_y(y)
        sample_weight = standardize_weights(y, sample_weight=sample_weight,
                                            sample_weight_mode=self.sample_weight_mode)

        ins = X + [y, sample_weight]
        if show_accuracy:
            f = self._test_with_acc
        else:
            f = self._test
        outs = self._test_loop(f, ins, batch_size, verbose)
        if show_accuracy:
            return outs
        else:
            return outs[0]

    def train_on_batch(self, X, y, accuracy=False,
                       class_weight=None, sample_weight=None):
        '''Single gradient update over one batch of samples.

        Returns the loss over the data,
        or a tuple `(loss, accuracy)` if `accuracy=True`.

        Arguments: see `fit` method.
        '''
        if type(X) == list:
            if len(set([len(a) for a in X] + [len(y)])) != 1:
                raise Exception('All input arrays and the target array must '
                                'have the same number of samples.')
        else:
            if len(X) != len(y):
                raise Exception('The input data tensor (X) and '
                                'the target tensor (y) must have '
                                'the same number of samples. Found: '
                                'len(X) = {}, len(y) = {}'.format(len(X), len(y)))
        if sample_weight is not None:
            assert len(sample_weight) == len(y), ('"sample_weight" must have '
                                                  'the same number of samples '
                                                  'as X and y.')
        X = standardize_X(X)
        y = standardize_y(y)
        sample_weight = standardize_weights(y, class_weight=class_weight,
                                            sample_weight=sample_weight,
                                            sample_weight_mode=self.sample_weight_mode)
        ins = X + [y, sample_weight]
        if accuracy:
            return self._train_with_acc(ins)
        else:
            return self._train(ins)

    def test_on_batch(self, X, y, accuracy=False, sample_weight=None):
        '''Returns the loss over a single batch of samples,
        or a tuple `(loss, accuracy)` if `accuracy=True`.

        Arguments: see `fit` method.
        '''
        if type(X) == list:
            if len(set([len(a) for a in X] + [len(y)])) != 1:
                raise Exception('All input arrays and the target array must '
                                'have the same number of samples.')
        else:
            if len(X) != len(y):
                raise Exception('The input data tensor (X) and '
                                'the target tensor (y) must have '
                                'the same number of samples. Found: '
                                'len(X) = {}, len(y) = {}'.format(len(X), len(y)))
        if sample_weight is not None:
            assert len(sample_weight) == len(y), ('"sample_weight" must have '
                                                  'the same number of samples '
                                                  'as X and y.')
        X = standardize_X(X)
        y = standardize_y(y)
        sample_weight = standardize_weights(y, sample_weight=sample_weight,
                                            sample_weight_mode=self.sample_weight_mode)

        ins = X + [y, sample_weight]
        if accuracy:
            return self._test_with_acc(ins)
        else:
            return self._test(ins)

    def predict_on_batch(self, X):
        '''Returns predictions for a single batch of samples.
        '''
        ins = standardize_X(X)
        return self._predict(ins)

    def save_weights(self, filepath, overwrite=False):
        '''Dump all layer weights to a HDF5 file.
        '''
        import h5py
        import os.path
        # if file exists and should not be overwritten
        if not overwrite and os.path.isfile(filepath):
            import sys
            get_input = input
            if sys.version_info[:2] <= (2, 7):
                get_input = raw_input
            overwrite = get_input('[WARNING] %s already exists - overwrite? '
                                  '[y/n]' % (filepath))
            while overwrite not in ['y', 'n']:
                overwrite = get_input('Enter "y" (overwrite) or "n" (cancel).')
            if overwrite == 'n':
                return
            print('[TIP] Next time specify overwrite=True in save_weights!')

        f = h5py.File(filepath, 'w')
        f.attrs['nb_layers'] = len(self.layers)
        for k, l in enumerate(self.layers):
            g = f.create_group('layer_{}'.format(k))
            weights = l.get_weights()
            g.attrs['nb_params'] = len(weights)
            for n, param in enumerate(weights):
                param_name = 'param_{}'.format(n)
                param_dset = g.create_dataset(param_name, param.shape,
                                              dtype=param.dtype)
                param_dset[:] = param
        f.flush()
        f.close()

    def load_weights(self, filepath):
        '''Load all layer weights from a HDF5 save file.
        '''
        import h5py
        f = h5py.File(filepath, mode='r')
        for k in range(f.attrs['nb_layers']):
            # This method does not make use of Sequential.set_weights()
            # for backwards compatibility.
            g = f['layer_{}'.format(k)]
            weights = [g['param_{}'.format(p)] for p in range(g.attrs['nb_params'])]
            self.layers[k].set_weights(weights)
        f.close()

    def _check_generator_output(self, generator_output, stop):
        '''Validates the output of a generator. On error, calls
        stop.set().

        # Arguments
            generator_output: output of a data generator.
            stop: threading event to be called to
                interrupt training/evaluation.
        '''
        if not hasattr(generator_output, '__len__'):
            stop.set()
            raise Exception('The generator output must be a tuple. Found: ' +
                            str(type(generator_output)))
        if len(generator_output) == 2:
            X, y = generator_output
            if type(X) == list:
                assert len(set([len(a) for a in X] + [len(y)])) == 1
            else:
                assert len(X) == len(y)
                X = [X]
            sample_weight = None
        elif len(generator_output) == 3:
            X, y, sample_weight = generator_output
            if type(X) == list:
                assert len(set([len(a) for a in X] +
                               [len(y), len(sample_weight)])) == 1
            else:
                assert len(X) == len(y) == len(sample_weight)
                X = [X]
        else:
            stop.set()
            raise Exception('The generator output tuple must have '
                            '2 or 3 elements.')

        sample_weight = standardize_weights(y, sample_weight=sample_weight,
                                            sample_weight_mode=self.sample_weight_mode)
        return X, y, sample_weight

    def evaluate_generator(self, generator, val_samples, show_accuracy=False,
                           verbose=1, **kwargs):
        '''Evaluates the model on a generator. The generator should
        return the same kind of data with every yield as accepted
        by `evaluate`

        Arguments:
            generator:
                generator yielding dictionaries of the kind accepted
                by `evaluate`, or tuples of such dictionaries and
                associated dictionaries of sample weights.
            val_samples:
                total number of samples to generate from `generator`
                to use in validation.
            show_accuracy: whether to display accuracy in logs.
            verbose: verbosity mode, 0 (silent), 1 (per-batch logs),
                or 2 (per-epoch logs).
        '''
        done_samples = 0
        all_outs = None
        weights = []
        q, _stop = generator_queue(generator, **kwargs)

        while done_samples < val_samples:
            X, y, sample_weight = self._check_generator_output(q.get(), _stop)
            do_samples = len(X[0])
            outs = self.evaluate(X, y, batch_size=do_samples,
                                 sample_weight=sample_weight,
                                 show_accuracy=show_accuracy,
                                 verbose=verbose)
            if show_accuracy:
                if all_outs is None:
                    all_outs = [[] for _ in outs]
                for ox, out in enumerate(outs):
                    all_outs[ox].append(out)
            else:
                if all_outs is None:
                    all_outs = []
                all_outs.append(outs)

            done_samples += do_samples
            weights.append(do_samples)

        _stop.set()
        if show_accuracy:
            return [np.average(outx, weights=weights)
                    for outx in all_outs]
        else:
            return np.average(np.asarray(all_outs),
                              weights=weights)

    def fit_generator(self, generator, samples_per_epoch, nb_epoch,
                      verbose=1, show_accuracy=False, callbacks=[],
                      validation_data=None, nb_val_samples=None,
                      class_weight=None,
                      nb_worker=1, nb_val_worker=None):
        '''Fit a model on data generated batch-by-batch by a Python generator.
        The generator is run in parallel to the model, for efficiency,
        and can be run by multiple workers at the same time.
        For instance, this allows you to do real-time data augmentation
        on images on CPU in parallel to training your model on GPU.

        # Arguments
            generator: a Python generator,
                yielding either (X, y) or (X, y, sample_weight).
                The generator is expected to loop over its data
                indefinitely. An epoch finishes when `samples_per_epoch`
                samples have been seen by the model.
                The output of the generator must be a tuple of either 2 or 3
                numpy arrays.
                If the output tuple has two elements, they are assumed to be
                (input_data, target_data).
                If it has three elements, they are assumed to be
                (input_data, target_data, sample_weight).
                All arrays should contain the same number of samples.
            samples_per_epoch: integer, number of samples to process before
                starting a new epoch.
            nb_epoch: integer, total number of iterations on the data.
            verbose: verbosity mode, 0, 1, or 2.
            show_accuracy: boolean. Whether to display accuracy (only relevant
                for classification problems).
            callbacks: list of callbacks to be called during training.
            validation_data: tuple of 2 or 3 numpy arrays, or a generator.
                If 2 elements, they are assumed to be (input_data, target_data);
                if 3 elements, they are assumed to be
                (input_data, target_data, sample weights). If generator,
                it is assumed to yield tuples of 2 or 3 elements as above.
                The generator will be called at the end of every epoch until
                at least `nb_val_samples` examples have been obtained,
                with these examples used for validation.
            nb_val_samples: number of samples to use from validation
                generator at the end of every epoch.
            class_weight: dictionary mapping class indices to a weight
                for the class.
            nb_worker: integer, number of workers to use for running
                the generator (in parallel to model training).
                If using multiple workers, the processing order of batches
                generated by the model will be non-deterministic.
                If using multiple workers, make sure to protect
                any thread-unsafe operation done by the generator
                using a Python mutex.
            nb_val_worker: same as `nb_worker`, except for validation data.
                Has no effect if no validation data or validation data is
                not a generator. If `nb_val_worker` is None, defaults to
                `nb_worker`.

        # Returns
            A `History` object.

        # Examples

        ```python
            def generate_arrays_from_file(path):
                while 1:
                    f = open(path)
                    for line in f:
                        # create numpy arrays of input data
                        # and labels, from each line in the file
                        x, y = process_line(line)
                        yield x, y
                    f.close()

            model.fit_generator(generate_arrays_from_file('/my_file.txt'),
                                samples_per_epoch=10000, nb_epoch=10)
        ```
        '''
        # TODO: make into kwargs?
        max_data_q_size = 10  # maximum number of batches in queue
        wait_time = 0.05  # in seconds
        epoch = 0

        do_validation = bool(validation_data)
        # python 2 has 'next', 3 has '__next__'
        # avoid any explicit version checks
        val_gen = (hasattr(validation_data, 'next') or
                   hasattr(validation_data, '__next__'))
        if val_gen and not nb_val_samples:
            raise Exception('When using a generator for validation data, '
                            'you must specify a value for "nb_val_samples".')
        if nb_val_worker is None:
            nb_val_worker = nb_worker

        if show_accuracy:
            out_labels = ['loss', 'acc']
        else:
            out_labels = ['loss']
        metrics = ['loss', 'acc', 'val_loss', 'val_acc']

        # prepare callbacks
        self.history = cbks.History()
        callbacks = [cbks.BaseLogger()] + callbacks + [self.history]
        if verbose:
            callbacks += [cbks.ProgbarLogger()]
        callbacks = cbks.CallbackList(callbacks)

        callbacks._set_model(self)
        callbacks._set_params({
            'nb_epoch': nb_epoch,
            'nb_sample': samples_per_epoch,
            'verbose': verbose,
            'do_validation': do_validation,
            'metrics': metrics,
        })
        callbacks.on_train_begin()

        # start generator thread storing batches into a queue
        data_gen_queue, _data_stop = generator_queue(generator, max_q_size=max_data_q_size,
                                                     wait_time=wait_time)
        if do_validation and not val_gen:
            X_val, y_val, sample_weight_val = self._check_generator_output(validation_data,
                                                                           _data_stop)
            self.validation_data = X_val + [y_val, sample_weight_val]
        else:
            self.validation_data = None

<<<<<<< HEAD
        # start generator thread storing batches into a queue
        generator_queue = queue.Queue()
        _stop = threading.Event() # the internal flag is initialized as False

        def generator_task():
            i = 0
            while not _stop.is_set(): # True iff internal flag is True.
                try:
                    if generator_queue.qsize() < max_queue_size:
                    # althought initial queue size is infinite, .qsize() is still 0, and .empty() True.
                        try:
                            generator_output = next(generator)
                        except ValueError:
                            continue
                        generator_queue.put(generator_output)
                        i += 1
                    else:
                        time.sleep(wait_time)
                except:
                    _stop.set()
                    raise

        generator_threads = [threading.Thread(target=generator_task) for _ in range(nb_worker)]
        for thread in generator_threads:
            thread.daemon = True
            thread.start()

=======
>>>>>>> 3f905e4a
        self.stop_training = False
        while epoch < nb_epoch:
            callbacks.on_epoch_begin(epoch)
            samples_seen = 0
            batch_index = 0
            while samples_seen < samples_per_epoch:
                generator_output = None
                while not _data_stop.is_set():
                    if not data_gen_queue.empty():
                        generator_output = data_gen_queue.get()
                        break
                    else:
                        time.sleep(wait_time)

                X, y, sample_weight = self._check_generator_output(generator_output,
                                                                   _data_stop)
                batch_logs = {}
                batch_size = len(X[0])
                batch_logs['batch'] = batch_index
                batch_logs['size'] = batch_size
                callbacks.on_batch_begin(batch_index, batch_logs)
                outs = self.train_on_batch(X, y,
                                           accuracy=show_accuracy,
                                           sample_weight=sample_weight,
                                           class_weight=class_weight)
                if type(outs) != list:
                    outs = [outs]
                for l, o in zip(out_labels, outs):
                    batch_logs[l] = o

                callbacks.on_batch_end(batch_index, batch_logs)

                # construct epoch logs
                epoch_logs = {}
                batch_index += 1
                samples_seen += batch_size

                # epoch finished
                if samples_seen >= samples_per_epoch and do_validation:
                    if val_gen:
                        val_outs = self.evaluate_generator(validation_data,
                                                           nb_val_samples,
                                                           show_accuracy=show_accuracy,
                                                           verbose=0)
                    else:
                        val_outs = self.evaluate(X_val, y_val,
                                                 show_accuracy=show_accuracy,
                                                 sample_weight=sample_weight_val,
                                                 verbose=0)
                    if type(val_outs) != list:
                        val_outs = [val_outs]
                    # same labels assumed
                    for l, o in zip(out_labels, val_outs):
                        epoch_logs['val_' + l] = o

            callbacks.on_epoch_end(epoch, epoch_logs)
            epoch += 1
            if self.stop_training:
                break
        _data_stop.set()
        callbacks.on_train_end()
        return self.history


class Graph(Model, containers.Graph):
    '''Arbitrary connection graph.
    It can have any number of inputs and outputs,
    with each output trained with its own loss function.
    The quantity being optimized by a Graph model is
    the sum of all loss functions over the different outputs.

    Inherits from `containers.Graph`.
    '''
    def compile(self, optimizer, loss, sample_weight_modes={}):
        '''Configure the learning process.

        # Arguments
            optimizer: str (name of optimizer) or optimizer object.
                See [optimizers](optimizers.md).
            loss: dictionary mapping the name(s) of the output(s) to
                a loss function (string name of objective function or
                objective function. See [objectives](objectives.md)).
            sample_weight_modes: optional dictionary mapping certain
                output names to a sample weight mode ("temporal" and None
                are the only supported modes). If you need to do
                timestep-wise loss weighting on one of your graph outputs,
                you will need to set the sample weight mode for this output
                to "temporal".
        '''
        assert type(loss) is dict, 'The "loss" argument should be a dictionary.'
        assert type(sample_weight_modes) is dict, 'The "sample_weight_modes" argument should be a dictionary.'

        self.sample_weight_modes = sample_weight_modes
        ys = []
        ys_train = []
        ys_test = []
        weights = []
        train_loss = 0.
        test_loss = 0.
        for output_name in self.output_order:
            loss_fn = loss[output_name]
            output = self.outputs[output_name]
            y_train = output.get_output(True)
            y_test = output.get_output(False)
            y = K.placeholder(ndim=K.ndim(y_train))
            ys.append(y)
            ys_train.append(y_train)
            ys_test.append(y_test)

            if hasattr(output, "get_output_mask"):
                mask = output.get_output_mask()
            else:
                mask = None

            if sample_weight_modes.get(output_name) == 'temporal':
                weight = K.placeholder(ndim=2)
            else:
                weight = K.placeholder(ndim=1)
            weights.append(weight)
            weighted_loss = weighted_objective(objectives.get(loss_fn))
            train_loss += weighted_loss(y, y_train, weight, mask)
            test_loss += weighted_loss(y, y_test, weight, mask)

        ins = [self.inputs[name].input for name in self.input_order]
        train_ins = ins + ys + weights
        test_ins = ins + ys + weights

        for r in self.regularizers:
            train_loss = r(train_loss)
        self.optimizer = optimizers.get(optimizer)
        updates = self.optimizer.get_updates(self.trainable_weights,
                                             self.constraints,
                                             train_loss)
        updates += self.updates
        self.loss = loss

        self._train = K.function(train_ins, [train_loss], updates=updates)
        self._test = K.function(test_ins, [test_loss], updates=self.state_updates)
        self._predict = K.function(inputs=ins, outputs=ys_test,
                                   updates=self.state_updates)

    def fit(self, data, batch_size=128, nb_epoch=100, verbose=1, callbacks=[],
            validation_split=0., validation_data=None, shuffle=True,
            class_weight={}, sample_weight={}):
        '''Train the model for a fixed number of epochs.

        Returns a history object. Its `history` attribute is a record of
        training loss values at successive epochs,
        as well as validation loss values (if applicable).

        # Arguments
            data: dictionary mapping input names and outputs names to
                appropriate numpy arrays. All arrays should contain
                the same number of samples.
            batch_size: int. Number of samples per gradient update.
            nb_epoch: int.
            verbose: 0 for no logging to stdout,
                1 for progress bar logging, 2 for one log line per epoch.
            callbacks: `keras.callbacks.Callback` list. List of callbacks
                to apply during training. See [callbacks](callbacks.md).
            validation_split: float (0. < x < 1). Fraction of the data to
                use as held-out validation data.
            validation_data: dictionary mapping input names and outputs names
                to appropriate numpy arrays to be used as
                held-out validation data.
                All arrays should contain the same number of samples.
                Will override validation_split.
            shuffle: boolean. Whether to shuffle the samples at each epoch.
            class_weight: dictionary mapping output names to
                class weight dictionaries.
            sample_weight: dictionary mapping output names to
                numpy arrays of sample weights.
        '''
        X = [data[name] for name in self.input_order]
        y = [standardize_y(data[name]) for name in self.output_order]
        if len(set([len(a) for a in X] + [len(a) for a in y])) != 1:
            raise Exception('All input arrays and target arrays must have '
                            'the same number of samples.')

        sample_weight_list = [standardize_weights(y[i],
                                                  sample_weight=sample_weight.get(self.output_order[i]),
                                                  sample_weight_mode=self.sample_weight_modes.get(self.output_order[i])) for i in range(len(self.output_order))]
        class_weight_list = [class_weight.get(name) for name in self.output_order]

        val_f = None
        val_ins = None
        if validation_data or validation_split:
            val_f = self._test
        if validation_data:
            # can't use sample weights with validation data at this point
            y_val = [standardize_y(validation_data[name]) for name in self.output_order]
            sample_weight = [standardize_weights(y_val[i]) for i in range(len(y_val))]
            val_ins = [validation_data[name] for name in self.input_order] + [standardize_y(validation_data[name]) for name in self.output_order] + sample_weight

        elif 0 < validation_split < 1:
            split_at = int(len(X[0]) * (1 - validation_split))
            X, X_val = (slice_X(X, 0, split_at), slice_X(X, split_at))
            y, y_val = (slice_X(y, 0, split_at), slice_X(y, split_at))
            sample_weight_list, sample_weight_list_val = (slice_X(sample_weight_list, 0, split_at), slice_X(sample_weight_list, split_at))
            val_ins = X_val + y_val + sample_weight_list_val

        f = self._train
        out_labels = ['loss']
        metrics = ['loss', 'val_loss']

        sample_weight_list = [standardize_weights(y[i],
                                                  sample_weight=sample_weight_list[i],
                                                  class_weight=class_weight_list[i],
                                                  sample_weight_mode=self.sample_weight_modes.get(self.output_order[i])) for i in range(len(self.output_order))]
        ins = X + y + sample_weight_list
        history = self._fit(f, ins, out_labels=out_labels,
                            batch_size=batch_size, nb_epoch=nb_epoch,
                            verbose=verbose, callbacks=callbacks,
                            val_f=val_f, val_ins=val_ins,
                            shuffle=shuffle, metrics=metrics)
        return history

    def evaluate(self, data, batch_size=128, verbose=0, sample_weight={}):
        '''Compute the loss on some input data, batch by batch.

        Arguments: see `fit` method.
        '''
        sample_weight = [standardize_weights(data[name],
                                             sample_weight=sample_weight.get(name),
                                             sample_weight_mode=self.sample_weight_modes.get(name)) for name in self.output_order]
        ins = [data[name] for name in self.input_order] + [standardize_y(data[name]) for name in self.output_order] + sample_weight
        if len(set([len(a) for a in ins])) != 1:
            raise Exception('All input arrays and target arrays must have '
                            'the same number of samples.')
        outs = self._test_loop(self._test, ins, batch_size, verbose)
        return outs[0]

    def predict(self, data, batch_size=128, verbose=0):
        '''Generate output predictions for the input samples
        batch by batch.

        Arguments: see `fit` method.
        '''
        ins = [data[name] for name in self.input_order]
        if len(set([len(a) for a in ins])) != 1:
            raise Exception('All input arrays and target arrays must have '
                            'the same number of samples.')
        outs = self._predict_loop(self._predict, ins, batch_size, verbose)
        return dict(zip(self.output_order, outs))

    def train_on_batch(self, data, class_weight={}, sample_weight={}):
        '''Single gradient update on a batch of samples.

        Arguments: see `fit` method.
        '''
        sample_weight = [standardize_weights(data[name],
                                             sample_weight=sample_weight.get(name),
                                             class_weight=class_weight.get(name),
                                             sample_weight_mode=self.sample_weight_modes.get(name)) for name in self.output_order]
        ins = [data[name] for name in self.input_order] + [standardize_y(data[name]) for name in self.output_order] + sample_weight
        if len(set([len(a) for a in ins])) != 1:
            raise Exception('All input arrays and target arrays must have '
                            'the same number of samples.')
        return self._train(ins)

    def test_on_batch(self, data, sample_weight={}):
        '''Compute the loss on a single batch of samples.

        Arguments: see `fit` method.
        '''
        sample_weight = [standardize_weights(data[name],
                                             sample_weight=sample_weight.get(name),
                                             sample_weight_mode=self.sample_weight_modes.get(name)) for name in self.output_order]
        ins = [data[name] for name in self.input_order] + [standardize_y(data[name]) for name in self.output_order] + sample_weight
        if len(set([len(a) for a in ins])) != 1:
            raise Exception('All input arrays and target arrays must have '
                            'the same number of samples.')
        return self._test(ins)

    def predict_on_batch(self, data):
        '''Generate predictions for a single batch of samples.
        '''
        ins = [data[name] for name in self.input_order]
        if len(set([len(a) for a in ins])) != 1:
            raise Exception('All input arrays and target arrays must have '
                            'the same number of samples.')
        outs = self._predict(ins)
        return dict(zip(self.output_order, outs))

    def save_weights(self, filepath, overwrite=False):
        '''Save weights from all layers to a HDF5 files.
        '''
        import h5py
        import os.path
        # if file exists and should not be overwritten
        if not overwrite and os.path.isfile(filepath):
            import sys
            get_input = input
            if sys.version_info[:2] <= (2, 7):
                get_input = raw_input
            overwrite = get_input('[WARNING] %s already exists - overwrite? '
                                  '[y/n]' % (filepath))
            while overwrite not in ['y', 'n']:
                overwrite = get_input('Enter "y" (overwrite) or "n" (cancel).')
            if overwrite == 'n':
                return
            print('[TIP] Next time specify overwrite=True in save_weights!')

        f = h5py.File(filepath, 'w')
        g = f.create_group('graph')
        weights = self.get_weights()
        g.attrs['nb_params'] = len(weights)
        for n, param in enumerate(weights):
            param_name = 'param_{}'.format(n)
            param_dset = g.create_dataset(param_name, param.shape,
                                          dtype=param.dtype)
            param_dset[:] = param
        f.flush()
        f.close()

    def load_weights(self, filepath):
        '''Load weights from a HDF5 file.
        '''
        import h5py
        f = h5py.File(filepath, mode='r')
        g = f['graph']
        weights = [g['param_{}'.format(p)] for p in range(g.attrs['nb_params'])]
        self.set_weights(weights)
        f.close()

    def evaluate_generator(self, generator, nb_val_samples,
                           verbose=1, **kwargs):
        '''Evaluates the model on a generator. The generator should
        return the same kind of data with every yield as accepted
        by `evaluate`.

        Arguments:
            generator:
                generator yielding dictionaries of the kind accepted
                by `evaluate`, or tuples of such dictionaries and
                associated dictionaries of sample weights.
            nb_val_samples:
                total number of samples to generate from `generator`
                to use in validation.

            Other argumens are as for `fit`.
        '''
        done_samples = 0
        all_outs = []
        weights = []
        q, _stop = generator_queue(generator, **kwargs)

        while done_samples < nb_val_samples:
            data, sample_weight = self._check_generator_output(q.get(), _stop)
            do_samples = len(data[next(iter(data.keys()))])
            outs = self.evaluate(data, batch_size=do_samples,
                                 sample_weight=sample_weight,
                                 verbose=verbose)
            all_outs.append(outs)

            done_samples += do_samples
            weights.append(do_samples)

        _stop.set()
        return np.average(np.asarray(all_outs),
                          weights=weights)

    def _check_generator_output(self, generator_output, stop):
        '''Verifies the output of a generator to make sure
        it is consistent with requirements. Also standardizes
        the output.
        '''
        if type(generator_output) in [list, tuple]:
            if len(generator_output) == 2:
                data, sample_weight = generator_output
            else:
                stop.set()
                raise Exception('The generator output tuple must have '
                                '2 dictionary elements: '
                                '(data, sample_weight).')
        elif type(generator_output) == dict:
            data = generator_output
            sample_weight = {}
        else:
            stop.set()
            raise Exception('The generator output must be '
                            'a data dictionary or a tuple '
                            '(data, sample_weight).')
        assert type(data) == dict
        assert type(sample_weight) == dict
        if len(set([len(data[name]) for name in data.keys()] +
                   [len(sample_weight[name]) for name in sample_weight.keys()])) != 1:
            raise Exception('All input arrays and target arrays must have '
                            'the same number of samples.')
        sample_weight = {name: standardize_weights(data[name],
                         sample_weight=sample_weight.get(name),
                         sample_weight_mode=self.sample_weight_modes.get(name)) for name in self.output_order}
        return data, sample_weight

    def fit_generator(self, generator, samples_per_epoch, nb_epoch,
                      verbose=1, callbacks=[],
                      validation_data=None, nb_val_samples=None,
                      class_weight={},
                      nb_worker=1, nb_val_worker=None):
        '''Fit a model on data generated batch-by-batch by a Python generator.
        The generator is run in parallel to the model, for efficiency,
        and can be run by multiple workers at the same time.
        For instance, this allows you to do real-time data augmentation
        on images on CPU in parallel to training your model on GPU.

        # Arguments
            generator: a generator.
                The output of the generator must be either a dictionary
                mapping inputs and outputs names to numpy arrays, or
                a tuple of dictionaries (input_data, sample_weight).
                All arrays should contain the same number of samples.
                The generator is expected to loop over its data
                indefinitely. An epoch finishes when `samples_per_epoch`
                samples have been seen by the model.
            samples_per_epoch: integer, number of samples to process before
                going to the next epoch.
            nb_epoch: integer, total number of iterations on the data.
            verbose: verbosity mode, 0, 1, or 2.
            callbacks: list of callbacks to be called during training.
            validation_data: dictionary mapping input names and outputs names
                to appropriate numpy arrays to be used as
                held-out validation data, or a generator yielding such
                dictionaries. All arrays should contain the same number
                of samples. If a generator, will be called until more than
                `nb_val_samples` examples have been generated at the
                end of every epoch. These examples will then be used
                as the validation data.
            nb_val_samples: number of samples to use from validation
                generator at the end of every epoch.
            class_weight: dictionary mapping class indices to a weight
                for the class.
            nb_worker: integer, number of workers to use for running
                the generator (in parallel to model training).
                If using multiple workers, the processing order of batches
                generated by the model will be non-deterministic.
                If using multiple workers, make sure to protect
                any thread-unsafe operation done by the generator
                using a Python mutex.
            nb_val_worker: same as `nb_worker`, except for validation data.
                Has no effect if no validation data or validation data is
                not a generator. If `None`, defaults to nb_worker.


        # Returns
            A `History` object.

        # Examples

        ```python
            def generate_arrays_from_file(path):
                while 1:
                    f = open(path)
                    for line in f:
                        # create numpy arrays of input data
                        # and labels, from each line in the file
                        x1, x2, y = process_line(line)
                        yield {'input_1': x1, 'input_2': x2, 'output': y}
                    f.close()

            graph.fit_generator(generate_arrays_from_file('/my_file.txt'),
                                samples_per_epoch=10000, nb_epoch=10)
        ```
        '''
        max_data_q_size = 10  # maximum number of batches in queue

        wait_time = 0.05  # in seconds
        epoch = 0

        do_validation = bool(validation_data)
        val_gen = (hasattr(validation_data, 'next') or
                   hasattr(validation_data, '__next__'))
        if val_gen and not nb_val_samples:
            raise Exception('When using a generator for validation data, '
                            'you must specify a value for "nb_val_samples".')
        if nb_val_worker is None:
            nb_val_worker = nb_worker

        out_labels = ['loss']
        metrics = ['loss', 'val_loss']
        if not class_weight:
            class_weight = {}

        # prepare callbacks
        self.history = cbks.History()
        callbacks = [cbks.BaseLogger()] + callbacks + [self.history]
        if verbose:
            callbacks += [cbks.ProgbarLogger()]
        callbacks = cbks.CallbackList(callbacks)

        callbacks._set_model(self)
        callbacks._set_params({
            'nb_epoch': nb_epoch,
            'nb_sample': samples_per_epoch,
            'verbose': verbose,
            'do_validation': do_validation,
            'metrics': metrics,
        })
        callbacks.on_train_begin()

        # start generator thread storing batches into a queue
        data_gen_queue, _data_stop = generator_queue(generator, max_q_size=max_data_q_size,
                                                     wait_time=wait_time)
        if do_validation and not val_gen:
            # TODO: _data_stop not really sensical here
            data_val, sample_weight_val = self._check_generator_output(validation_data, _data_stop)
            sample_weight_val_l = [sample_weight_val[name] for name in self.output_order]
            y_val = [standardize_y(data_val[name]) for name in self.output_order]
            self.validation_data = [data_val[name] for name in self.input_order] + y_val + sample_weight_val_l
        else:
            self.validation_data = None

        self.stop_training = False
        while epoch < nb_epoch:
            callbacks.on_epoch_begin(epoch)
            samples_seen = 0
            batch_index = 0
            while samples_seen < samples_per_epoch:
                while not _data_stop.is_set():
                    if not data_gen_queue.empty():
                        generator_output = data_gen_queue.get()
                        break
                    else:
                        time.sleep(wait_time)

                data, sample_weight = self._check_generator_output(generator_output,
                                                                   _data_stop)
                batch_logs = {}
                batch_size = len(data[list(data.keys())[0]])
                batch_logs['batch'] = batch_index
                batch_logs['size'] = batch_size
                callbacks.on_batch_begin(batch_index, batch_logs)
                outs = self.train_on_batch(data,
                                           sample_weight=sample_weight,
                                           class_weight=class_weight)
                if type(outs) != list:
                    outs = [outs]
                for l, o in zip(out_labels, outs):
                    batch_logs[l] = o

                callbacks.on_batch_end(batch_index, batch_logs)

                # construct epoch logs
                epoch_logs = {}
                batch_index += 1
                samples_seen += batch_size
<<<<<<< HEAD
                if samples_seen >= samples_per_epoch:  # epoch finished
                    if do_validation:
                        if hasattr(validation_data, 'next'):
                            # assumed to be generator
                            val_outs = self.evaluate_generator(validation_data, 
                                                               verbose=0)
                            #_stop.set()
                            #raise NotImplementedError()
                        else:
                            val_outs = self.evaluate(data_val,
                                                     sample_weight=sample_weight_val,
                                                     verbose=0)
                        if type(val_outs) != list:
                            val_outs = [val_outs]
                        # same labels assumed
                        for l, o in zip(out_labels, val_outs):
                            epoch_logs['val_' + l] = o
=======
                # epoch finished
                if samples_seen >= samples_per_epoch and do_validation:
                    if val_gen:
                        val_outs = self.evaluate_generator(validation_data,
                                                           nb_val_samples,
                                                           verbose=0)
                    else:
                        val_outs = self.evaluate(data_val,
                                                 sample_weight=sample_weight_val,
                                                 verbose=0)
                    if type(val_outs) != list:
                        val_outs = [val_outs]
                    # same labels assumed
                    for l, o in zip(out_labels, val_outs):
                        epoch_logs['val_' + l] = o
>>>>>>> 3f905e4a

            callbacks.on_epoch_end(epoch, epoch_logs)
            epoch += 1
            if self.stop_training:
                break
        _data_stop.set()
        callbacks.on_train_end()
<<<<<<< HEAD
        return history

    def fit_on_generator(self, data_generator, samples_per_epoch, nb_epoch, class_weight=None,
                      callbacks=[], validation_generator=None, samples_per_epoch_valid=100,
                      verbose=1, nb_worker=1):
        '''Fit a model on data generated batch-by-batch by a Python generator.
        The generator is run in parallel to the model, for efficiency,
        and can be run by multiple workers at the same time.
        For instance, this allows you to do real-time data augmentation
        on images on CPU in parallel to training your model on GPU.

        # Arguments
            data_generator: a Python generator of generators. It yields 
                `epoch_generator` that yields batch data in the form of
                (X, y) or (X, y, sample_weight) or (X, y, sample_weight, ...)
            samples_per_epoch: integer, number of samples to process before
                going to the next epoch.
            nb_epoch: integer, total number of iterations on the data.
            verbose: verbosity mode, 0, 1, or 2.
            callbacks: list of callbacks to be called during training.
            validation_generator: held-out validation data. The form is the same
                to `data_generator` 
            samples_per_epoch_valid: integer, number of samples in valid data
            class_weight: dictionary mapping class indices to a weight
                for the class.
            nb_worker: integer, number of workers to use for running
                the generator (in parallel to model training).
                If using multiple workers, the processing order of batches
                generated by the model will be non-deterministic.
                If using multiple workers, make sure to protect
                any thread-unsafe operation done by the generator
                using a Python mutex.

        # Returns

        A `History` object.

        # Examples

        ```python
            def generate_arrays_from_file(path):
                while 1:
                    f = open(path)
                    for line in f:
                        # create numpy arrays of input data
                        # and labels, from each line in the file
                        x1, x2, y = process_line(line)
                        yield {'input_1': x1, 'input_2': x2, 'output': y}
                    f.close()

            graph.fit_generator(generate_arrays_from_file('/my_file.txt'),
                                samples_per_epoch=10000, nb_epoch=10)
        ```
        '''
        max_queue_size = 10  # maximum number of batches in queue
        wait_time = 0.05  # in seconds
        epoch = 0
        do_validation = bool(validation_generator)
        out_labels = ['loss']
        metrics = ['loss', 'val_loss']
        if not class_weight:
            class_weight = {}

        # prepare callbacks
        history = cbks.History()
        if verbose:
            callbacks = [history, cbks.BaseLogger()] + callbacks
        else:
            callbacks = [history] + callbacks
        callbacks = cbks.CallbackList(callbacks)

        callbacks._set_model(self)
        callbacks._set_params({
            'nb_epoch': nb_epoch,
            'nb_sample': samples_per_epoch,
            'verbose': verbose,
            'do_validation': do_validation,
            'metrics': metrics,
        })
        callbacks.on_train_begin()
        
        # start generator thread storing batches into a queue
        generator_queue = queue.Queue()
        _stop = threading.Event()

        # util function to validate the batches produced by the generator
        def input_validation(generator_output):
            if type(generator_output) in [list, tuple]:
                if len(generator_output) == 2:
                    data, sample_weight = generator_output
                else:
                    _stop.set()
                    raise Exception('The generator output tuple must have '
                                    '2 dictionary elements: '
                                    '(data, sample_weight).')
            elif type(generator_output) == dict:
                data = generator_output
                sample_weight = {}
            else:
                _stop.set()
                raise Exception('The generator output must be '
                                'a data dictionary or a tuple '
                                '(data, sample_weight).')
            assert type(data) == dict
            assert type(sample_weight) == dict
            if len(set([len(data[name]) for name in data.keys()] +
                       [len(sample_weight[name]) for name in sample_weight.keys()])) != 1:
                raise Exception('All input arrays and target arrays must have '
                                'the same number of samples.')
            sample_weight = {name: standardize_weights(data[name],
                             sample_weight=sample_weight.get(name),
                             sample_weight_mode=self.sample_weight_modes.get(name)) for name in self.output_order}
            return data, sample_weight

        def generator_task(generator):
            i = 0
            while not _stop.is_set():
                try:
                    if generator_queue.qsize() < max_queue_size:
                        gen_output = next(generator)
                        generator_queue.put(gen_output)
                        i += 1
                    else:
                        time.sleep(wait_time)
                except:
                    # raise exception that shows generator is empty
                    _stop.set()
                    return

        self.stop_training = False
        while epoch < nb_epoch:
            callbacks.on_epoch_begin(epoch)
            samples_seen = 0
            batch_index = 0
            epoch_generator = next(data_generator)
            generator_threads = [threading.Thread(target=generator_task, kwargs={'generator':epoch_generator}) for _ in range(nb_worker)]
            for thread in generator_threads:
                thread.daemon = True
                thread.start()

            while samples_seen < samples_per_epoch:
                if not generator_queue.empty():
                    generator_output = generator_queue.get()
                elif not _stop.is_set():
                    time.sleep(wait_time)
                    continue
                elif _stop.is_set():
                    print('threading is stopped.')
                    break

                # while not _stop.is_set():
                #     if not generator_queue.empty():
                #         generator_output = generator_queue.get()
                #         break
                #     else:
                #         time.sleep(wait_time)

                data, sample_weight = input_validation(generator_output)

                batch_logs = {}
                batch_size = len(data[list(data.keys())[0]])
                batch_logs['batch'] = batch_index
                batch_logs['size'] = batch_size
                callbacks.on_batch_begin(batch_index, batch_logs)
                outs = self.train_on_batch(data,
                                           sample_weight=sample_weight,
                                           class_weight=class_weight)
                if type(outs) != list:
                    outs = [outs]
                for l, o in zip(out_labels, outs):
                    batch_logs[l] = o

                callbacks.on_batch_end(batch_index, batch_logs)

                # construct epoch logs
                epoch_logs = {}
                batch_index += 1
                samples_seen += batch_size
                if samples_seen >= samples_per_epoch:  # epoch finished
                    if do_validation:
                        validation_data = next(validation_generator)
                        if hasattr(validation_data, 'next'):
                            val_outs = self.evaluate_on_generator(validation_data,
                                                            samples_per_epoch_valid,
                                                            nb_worker)
                        else:
                            _stop.set()
                            raise Exception('validation data is not a generator')
                            # val_outs = self.evaluate(data_val,
                            #                          sample_weight=sample_weight_val,
                            #                          verbose=0)
                        if type(val_outs) != list:
                            val_outs = [val_outs]
                        # same labels assumed
                        for l, o in zip(out_labels, val_outs):
                            epoch_logs['val_' + l] = o
        # if do_validation:
        #     data_val, sample_weight_val = input_validation(validation_data)
        #     sample_weight_val_l = [sample_weight_val[name] for name in self.output_order]
        #     y_val = [standardize_y(data_val[name]) for name in self.output_order]
        #     self.validation_data = [data_val[name] for name in self.input_order] + y_val + sample_weight_val_l
        # else:
        #     self.validation_data = None

            callbacks.on_epoch_end(epoch, epoch_logs)
            epoch += 1
            if self.stop_training:
                break
        _stop.set()
        callbacks.on_train_end()
        return history

    def evaluate_on_generator(self, data_generator, samples_per_epoch_valid, verbose=0,nb_worker=1):
        max_queue_size_eval = 10
        wait_time_eval = 0.05
        outs = []
        if verbose == 1:
            progbar = Progbar(target=samples_per_epoch_valid)

        # start generator thread storing batches into a queue
        generator_queue_eval = queue.Queue()
        _stop_eval = threading.Event()
        
        # util function to validate the batches produced by the generator
        def input_validation_eval(generator_output):
            if type(generator_output) in [list, tuple]:
                if len(generator_output) == 2:
                    data, sample_weight = generator_output
                else:
                    _stop_eval.set()
                    raise Exception('The generator output tuple must have '
                                    '2 dictionary elements: '
                                    '(data, sample_weight).')
            elif type(generator_output) == dict:
                data = generator_output
                sample_weight = {}
            else:
                _stop.set()
                raise Exception('The generator output must be '
                                'a data dictionary or a tuple '
                                '(data, sample_weight).')
            assert type(data) == dict
            assert type(sample_weight) == dict
            if len(set([len(data[name]) for name in data.keys()] +
                       [len(sample_weight[name]) for name in sample_weight.keys()])) != 1:
                raise Exception('All input arrays and target arrays must have '
                                'the same number of samples.')
            sample_weight = {name: standardize_weights(data[name],
                             sample_weight=sample_weight.get(name),
                             sample_weight_mode=self.sample_weight_modes.get(name)) for name in self.output_order}
            return data, sample_weight

        def generator_task_eval(generator):
            i = 0
            while not _stop_eval.is_set():
                try:
                    if generator_queue_eval.qsize() < max_queue_size_eval:
                        gen_output_eval = next(generator)
                        generator_queue_eval.put(gen_output_eval)
                        i += 1
                    else:
                        time.sleep(wait_time_eval)
                except:
                    # raise exception that shows generator is empty
                    _stop_eval.set()
                    return

        generator_threads_eval = [threading.Thread(target=generator_task_eval, kwargs={'generator':data_generator}) for _ in range(nb_worker)]
        for thread in generator_threads_eval:
            thread.daemon = True
            thread.start()

        samples_seen_eval = 0
        batch_index = 0
        while samples_seen_eval < samples_per_epoch_valid:
            if not generator_queue_eval.empty():
                generator_output_eval = generator_queue_eval.get()
            elif not _stop_eval.is_set():
                time.sleep(wait_time_eval)
                continue
            elif _stop_eval.is_set():
                print('threading is stopped.')
                break
            
            data_eval, sample_weight_eval = input_validation_eval(generator_output_eval)
            batch_size_eval = len(data_eval[list(data_eval.keys())[0]])
            sample_weight = [standardize_weights(data_eval[name],
                        sample_weight=sample_weight_eval.get(name),
                        sample_weight_mode=self.sample_weight_modes.get(name)) for name in self.output_order]
            ins = [data_eval[name] for name in self.input_order] + [standardize_y(data_eval[name]) for name in self.output_order] + sample_weight
            if len(set([len(a) for a in ins])) != 1:
                raise Exception('All input arrays and target arrays in validation must have '
                                'the same number of samples.')
            batch_outs = self._test(ins)
            if type(batch_outs) == list:
                if batch_index == 0:
                    for batch_out in enumerate(batch_outs):
                        outs.append(0.)
                for i, batch_out in enumerate(batch_outs):
                    outs[i] += batch_out * batch_size_eval
            else:
                if batch_index == 0:
                    outs.append(0.)
                outs[0] += batch_outs * batch_size_eval

            samples_seen_eval += batch_size_eval
            batch_index += 1
            if verbose == 1:
                progbar.update(samples_seen_eval)

        for i, out in enumerate(outs):
            outs[i] /= samples_per_epoch_valid
        
        _stop_eval.set()
        return outs[0]

    def predict_on_generator(self, data_generator, nb_sample, nb_worker=1, verbose=0):
        '''Compute the loss on some input data generator, batch by batch.

        Arguments: see `fit` method.
        '''
        max_queue_size_pred = 10
        wait_time_pred = 0.05
        outs = []
        if verbose == 1:
            progbar = Progbar(target=nb_sample)

        # start generator thread storing batches into a queue
        generator_queue_pred = queue.Queue()
        _stop_pred = threading.Event()
        
        # util function to validate the batches produced by the generator
        def input_validation_pred(generator_output):
            if type(generator_output) in [list, tuple]:
                if len(generator_output) == 2:
                    data, sample_weight = generator_output
                else:
                    _stop_pred.set()
                    raise Exception('The generator output tuple must have '
                                    '2 dictionary elements: '
                                    '(data, sample_weight).')
            elif type(generator_output) == dict:
                data = generator_output
                sample_weight = {}
            else:
                _stop_pred.set()
                raise Exception('The generator output must be '
                                'a data dictionary or a tuple '
                                '(data, sample_weight).')
            assert type(data) == dict
            assert type(sample_weight) == dict
            if len(set([len(data[name]) for name in data.keys()] +
                       [len(sample_weight[name]) for name in sample_weight.keys()])) != 1:
                raise Exception('All input arrays and target arrays must have '
                                'the same number of samples.')
            sample_weight = {name: standardize_weights(data[name],
                             sample_weight=sample_weight.get(name),
                             sample_weight_mode=self.sample_weight_modes.get(name)) for name in self.output_order}
            return data, sample_weight

        def generator_task_pred(generator):
            i = 0
            while not _stop_pred.is_set():
                try:
                    if generator_queue_pred.qsize() < max_queue_size_pred:
                        gen_output_pred = next(generator)
                        generator_queue_pred.put(gen_output_pred)
                        i += 1
                    else:
                        time.sleep(wait_time_pred)
                except:
                    # raise exception that shows generator is empty
                    _stop_pred.set()
                    return

        generator_threads_pred = [threading.Thread(target=generator_task_pred, kwargs={'generator':data_generator}) for _ in range(nb_worker)]
        for thread in generator_threads_pred:
            thread.daemon = True
            thread.start()

        samples_seen_pred = 0
        batch_index = 0
        while samples_seen_pred < nb_sample:
            if not generator_queue_pred.empty():
                generator_output_pred = generator_queue_pred.get()
            elif not _stop_pred.is_set():
                time.sleep(wait_time_pred)
                continue
            elif _stop_pred.is_set():
                print('threading is stopped.')
                break
            ins = [generator_output_pred[name] for name in self.input_order]
            if len(set([len(a) for a in ins])) != 1:
                raise Exception('All input arrays and target arrays in validation must have '
                                'the same number of samples.')
            batch_outs = self._predict(ins)
            if type(batch_outs) != list:
                batch_outs = [batch_outs]
            if batch_index == 0:
                for batch_out in batch_outs:
                    shape = (nb_sample,) + batch_out.shape[1:]
                    outs.append(np.zeros(shape))
            batch_size = len(generator_output_pred[list(generator_output_pred.keys())[0]])
            for i, batch_out in enumerate(batch_outs):
                outs[i][samples_seen_pred:samples_seen_pred+batch_size] = batch_out

            samples_seen_pred += batch_size
            batch_index += 1

            if verbose == 1:
                progbar.update(samples_seen_pred)
        
        _stop_pred.set()
        return dict(zip(self.output_order, outs))
=======
        return self.history
>>>>>>> 3f905e4a
<|MERGE_RESOLUTION|>--- conflicted
+++ resolved
@@ -1099,36 +1099,6 @@
         else:
             self.validation_data = None
 
-<<<<<<< HEAD
-        # start generator thread storing batches into a queue
-        generator_queue = queue.Queue()
-        _stop = threading.Event() # the internal flag is initialized as False
-
-        def generator_task():
-            i = 0
-            while not _stop.is_set(): # True iff internal flag is True.
-                try:
-                    if generator_queue.qsize() < max_queue_size:
-                    # althought initial queue size is infinite, .qsize() is still 0, and .empty() True.
-                        try:
-                            generator_output = next(generator)
-                        except ValueError:
-                            continue
-                        generator_queue.put(generator_output)
-                        i += 1
-                    else:
-                        time.sleep(wait_time)
-                except:
-                    _stop.set()
-                    raise
-
-        generator_threads = [threading.Thread(target=generator_task) for _ in range(nb_worker)]
-        for thread in generator_threads:
-            thread.daemon = True
-            thread.start()
-
-=======
->>>>>>> 3f905e4a
         self.stop_training = False
         while epoch < nb_epoch:
             callbacks.on_epoch_begin(epoch)
@@ -1674,25 +1644,7 @@
                 epoch_logs = {}
                 batch_index += 1
                 samples_seen += batch_size
-<<<<<<< HEAD
-                if samples_seen >= samples_per_epoch:  # epoch finished
-                    if do_validation:
-                        if hasattr(validation_data, 'next'):
-                            # assumed to be generator
-                            val_outs = self.evaluate_generator(validation_data, 
-                                                               verbose=0)
-                            #_stop.set()
-                            #raise NotImplementedError()
-                        else:
-                            val_outs = self.evaluate(data_val,
-                                                     sample_weight=sample_weight_val,
-                                                     verbose=0)
-                        if type(val_outs) != list:
-                            val_outs = [val_outs]
-                        # same labels assumed
-                        for l, o in zip(out_labels, val_outs):
-                            epoch_logs['val_' + l] = o
-=======
+                
                 # epoch finished
                 if samples_seen >= samples_per_epoch and do_validation:
                     if val_gen:
@@ -1708,7 +1660,6 @@
                     # same labels assumed
                     for l, o in zip(out_labels, val_outs):
                         epoch_logs['val_' + l] = o
->>>>>>> 3f905e4a
 
             callbacks.on_epoch_end(epoch, epoch_logs)
             epoch += 1
@@ -1716,8 +1667,7 @@
                 break
         _data_stop.set()
         callbacks.on_train_end()
-<<<<<<< HEAD
-        return history
+        return self.history
 
     def fit_on_generator(self, data_generator, samples_per_epoch, nb_epoch, class_weight=None,
                       callbacks=[], validation_generator=None, samples_per_epoch_valid=100,
@@ -2130,7 +2080,4 @@
                 progbar.update(samples_seen_pred)
         
         _stop_pred.set()
-        return dict(zip(self.output_order, outs))
-=======
-        return self.history
->>>>>>> 3f905e4a
+        return dict(zip(self.output_order, outs))